--- conflicted
+++ resolved
@@ -1,7 +1,3 @@
 # methods-of-cryptographic-mechanisms
 
-<<<<<<< HEAD
-hello world
-=======
 hello world !!!
->>>>>>> 96b0c142
